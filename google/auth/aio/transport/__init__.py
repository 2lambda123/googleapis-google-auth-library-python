# Copyright 2024 Google LLC
#
# Licensed under the Apache License, Version 2.0 (the "License");
# you may not use this file except in compliance with the License.
# You may obtain a copy of the License at
#
#      http://www.apache.org/licenses/LICENSE-2.0
#
# Unless required by applicable law or agreed to in writing, software
# distributed under the License is distributed on an "AS IS" BASIS,
# WITHOUT WARRANTIES OR CONDITIONS OF ANY KIND, either express or implied.
# See the License for the specific language governing permissions and
# limitations under the License.

"""Transport - Asynchronous HTTP client library support.

:mod:`google.auth.aio` is designed to work with various asynchronous client libraries such
as aiohttp. In order to work across these libraries with different
interfaces some abstraction is needed.

This module provides two interfaces that are implemented by transport adapters
to support HTTP libraries. :class:`Request` defines the interface expected by
:mod:`google.auth` to make asynchronous requests. :class:`Response` defines the interface
for the return value of :class:`Request`.
"""

<<<<<<< HEAD

import http.client as http_client

DEFAULT_RETRYABLE_STATUS_CODES = (
    http_client.INTERNAL_SERVER_ERROR,
    http_client.SERVICE_UNAVAILABLE,
    http_client.REQUEST_TIMEOUT,
    http_client.TOO_MANY_REQUESTS,
)
"""Sequence[int]:  HTTP status codes indicating a request can be retried.
"""


DEFAULT_REFRESH_STATUS_CODES = (http_client.UNAUTHORIZED,)
"""Sequence[int]:  Which HTTP status code indicate that credentials should be
refreshed.
"""

DEFAULT_MAX_REFRESH_ATTEMPTS = 2
"""int: How many times to refresh the credentials and retry a request."""
=======
import abc
from typing import AsyncGenerator, Dict, Mapping, Optional


class Response(metaclass=abc.ABCMeta):
    """Asynchronous HTTP Response Interface."""

    @property
    @abc.abstractmethod
    def status_code(self) -> int:
        """
        The HTTP response status code..

        Returns:
            int: The HTTP response status code.

        """
        raise NotImplementedError("status_code must be implemented.")

    @property
    @abc.abstractmethod
    def headers(self) -> Dict[str, str]:
        """The HTTP response headers.

        Returns:
            Dict[str, str]: The HTTP response headers.
        """
        raise NotImplementedError("headers must be implemented.")

    @abc.abstractmethod
    async def content(self, chunk_size: int = 1024) -> AsyncGenerator[bytes, None]:
        """The raw response content.

        Args:
            chunk_size (int): The size of each chunk. Defaults to 1024.

        Yields:
            AsyncGenerator[bytes, None]: An asynchronous generator yielding
            response chunks as bytes.
        """
        raise NotImplementedError("content must be implemented.")

    @abc.abstractmethod
    async def read(self) -> bytes:
        """Read the entire response content as bytes.

        Returns:
            bytes: The entire response content.
        """
        raise NotImplementedError("read must be implemented.")

    @abc.abstractmethod
    async def close(self):
        """Close the response after it is fully consumed to resource."""
        raise NotImplementedError("close must be implemented.")


class Request(metaclass=abc.ABCMeta):
    """Interface for a callable that makes HTTP requests.

    Specific transport implementations should provide an implementation of
    this that adapts their specific request / response API.

    .. automethod:: __call__
    """

    @abc.abstractmethod
    async def __call__(
        self,
        url: str,
        method: str,
        body: bytes,
        headers: Optional[Mapping[str, str]],
        timeout: float,
        **kwargs
    ) -> Response:
        """Make an HTTP request.

        Args:
            url (str): The URI to be requested.
            method (str): The HTTP method to use for the request. Defaults
                to 'GET'.
            body (bytes): The payload / body in HTTP request.
            headers (Mapping[str, str]): Request headers.
            timeout (float): The number of seconds to wait for a
                response from the server. If not specified or if None, the
                transport-specific default timeout will be used.
            kwargs: Additional arguments passed on to the transport's
                request method.

        Returns:
            google.auth.aio.transport.Response: The HTTP response.

        Raises:
            google.auth.exceptions.TransportError: If any exception occurred.
        """
        # pylint: disable=redundant-returns-doc, missing-raises-doc
        # (pylint doesn't play well with abstract docstrings.)
        raise NotImplementedError("__call__ must be implemented.")

    async def close(self) -> None:
        """
        Close the underlying session.
        """
        raise NotImplementedError("close must be implemented.")
>>>>>>> 5f46b609
<|MERGE_RESOLUTION|>--- conflicted
+++ resolved
@@ -24,9 +24,10 @@
 for the return value of :class:`Request`.
 """
 
-<<<<<<< HEAD
+import abc
+import http.client as http_client
+from typing import AsyncGenerator, Dict, Mapping, Optional
 
-import http.client as http_client
 
 DEFAULT_RETRYABLE_STATUS_CODES = (
     http_client.INTERNAL_SERVER_ERROR,
@@ -37,7 +38,6 @@
 """Sequence[int]:  HTTP status codes indicating a request can be retried.
 """
 
-
 DEFAULT_REFRESH_STATUS_CODES = (http_client.UNAUTHORIZED,)
 """Sequence[int]:  Which HTTP status code indicate that credentials should be
 refreshed.
@@ -45,9 +45,6 @@
 
 DEFAULT_MAX_REFRESH_ATTEMPTS = 2
 """int: How many times to refresh the credentials and retry a request."""
-=======
-import abc
-from typing import AsyncGenerator, Dict, Mapping, Optional
 
 
 class Response(metaclass=abc.ABCMeta):
@@ -150,5 +147,4 @@
         """
         Close the underlying session.
         """
-        raise NotImplementedError("close must be implemented.")
->>>>>>> 5f46b609
+        raise NotImplementedError("close must be implemented.")