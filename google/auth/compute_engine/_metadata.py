# Copyright 2016 Google Inc.
#
# Licensed under the Apache License, Version 2.0 (the "License");
# you may not use this file except in compliance with the License.
# You may obtain a copy of the License at
#
#      http://www.apache.org/licenses/LICENSE-2.0
#
# Unless required by applicable law or agreed to in writing, software
# distributed under the License is distributed on an "AS IS" BASIS,
# WITHOUT WARRANTIES OR CONDITIONS OF ANY KIND, either express or implied.
# See the License for the specific language governing permissions and
# limitations under the License.

"""Provides helper methods for talking to the Compute Engine metadata server.

See https://cloud.google.com/compute/docs/metadata for more details.
"""

import datetime
import json
import logging
import os

import six
from six.moves import http_client
from six.moves.urllib import parse as urlparse

from google.auth import _helpers
from google.auth import environment_vars
from google.auth import exceptions

_LOGGER = logging.getLogger(__name__)

_METADATA_ROOT = "http://{}/computeMetadata/v1/".format(
    os.getenv(environment_vars.GCE_METADATA_ROOT, "metadata.google.internal")
)

# This is used to ping the metadata server, it avoids the cost of a DNS
# lookup.
_METADATA_IP_ROOT = "http://{}".format(
    os.getenv(environment_vars.GCE_METADATA_IP, "169.254.169.254")
)
_METADATA_FLAVOR_HEADER = "metadata-flavor"
_METADATA_FLAVOR_VALUE = "Google"
_METADATA_HEADERS = {_METADATA_FLAVOR_HEADER: _METADATA_FLAVOR_VALUE}

# Timeout in seconds to wait for the GCE metadata server when detecting the
# GCE environment.
try:
    _METADATA_DEFAULT_TIMEOUT = int(os.getenv("GCE_METADATA_TIMEOUT", 3))
except ValueError:  # pragma: NO COVER
    _METADATA_DEFAULT_TIMEOUT = 3


def ping(request, timeout=_METADATA_DEFAULT_TIMEOUT, retry_count=3):
    """Checks to see if the metadata server is available.

    Args:
        request (google.auth.transport.Request): A callable used to make
            HTTP requests.
        timeout (int): How long to wait for the metadata server to respond.
        retry_count (int): How many times to attempt connecting to metadata
            server using above timeout.

    Returns:
        bool: True if the metadata server is reachable, False otherwise.
    """
    # NOTE: The explicit ``timeout`` is a workaround. The underlying
    #       issue is that resolving an unknown host on some networks will take
    #       20-30 seconds; making this timeout short fixes the issue, but
    #       could lead to false negatives in the event that we are on GCE, but
    #       the metadata resolution was particularly slow. The latter case is
    #       "unlikely".
    retries = 0
    while retries < retry_count:
        try:
            response = request(
                url=_METADATA_IP_ROOT,
                method="GET",
                headers=_METADATA_HEADERS,
                timeout=timeout,
            )

            metadata_flavor = response.headers.get(_METADATA_FLAVOR_HEADER)
            return (
                response.status == http_client.OK
                and metadata_flavor == _METADATA_FLAVOR_VALUE
            )

        except exceptions.TransportError:
            _LOGGER.info(
                "Compute Engine Metadata server unavailable on" "attempt %s of %s",
                retries + 1,
                retry_count,
            )
            retries += 1

    return False


def get(request, path, root=_METADATA_ROOT, recursive=False):
    """Fetch a resource from the metadata server.

    Args:
        request (google.auth.transport.Request): A callable used to make
            HTTP requests.
        path (str): The resource to retrieve. For example,
            ``'instance/service-accounts/default'``.
        root (str): The full path to the metadata server root.
        recursive (bool): Whether to do a recursive query of metadata. See
            https://cloud.google.com/compute/docs/metadata#aggcontents for more
            details.

    Returns:
        Union[Mapping, str]: If the metadata server returns JSON, a mapping of
            the decoded JSON is return. Otherwise, the response content is
            returned as a string.

    Raises:
        google.auth.exceptions.TransportError: if an error occurred while
            retrieving metadata.
    """
    base_url = urlparse.urljoin(root, path)
    query_params = {}

    if recursive:
        query_params["recursive"] = "true"

    url = _helpers.update_query(base_url, query_params)

    response = request(url=url, method="GET", headers=_METADATA_HEADERS)

    if response.status == http_client.OK:
        content = _helpers.from_bytes(response.data)
        if response.headers["content-type"] == "application/json":
            try:
                return json.loads(content)
            except ValueError as caught_exc:
                new_exc = exceptions.TransportError(
                    "Received invalid JSON from the Google Compute Engine"
                    "metadata service: {:.20}".format(content)
                )
                six.raise_from(new_exc, caught_exc)
        else:
            return content
    else:
        raise exceptions.TransportError(
            "Failed to retrieve {} from the Google Compute Engine"
            "metadata service. Status: {} Response:\n{}".format(
                url, response.status, response.data
            ),
            response,
        )


def get_project_id(request):
    """Get the Google Cloud Project ID from the metadata server.

    Args:
        request (google.auth.transport.Request): A callable used to make
            HTTP requests.

    Returns:
        str: The project ID

    Raises:
        google.auth.exceptions.TransportError: if an error occurred while
            retrieving metadata.
    """
    return get(request, "project/project-id")


def get_service_account_info(request, service_account="default"):
    """Get information about a service account from the metadata server.

    Args:
        request (google.auth.transport.Request): A callable used to make
            HTTP requests.
        service_account (str): The string 'default' or a service account email
            address. The determines which service account for which to acquire
            information.

    Returns:
        Mapping: The service account's information, for example::

            {
                'email': '...',
                'scopes': ['scope', ...],
                'aliases': ['default', '...']
            }

    Raises:
        google.auth.exceptions.TransportError: if an error occurred while
            retrieving metadata.
    """
    return get(
        request,
        "instance/service-accounts/{0}/".format(service_account),
        recursive=True,
    )


<<<<<<< HEAD
def get_service_account_token(request, service_account='default',
                              scopes=('https://www.googleapis.com/auth/cloud-platform')):
=======
def get_service_account_token(request, service_account="default"):
>>>>>>> 9eec091c
    """Get the OAuth 2.0 access token for a service account.

    Args:
        request (google.auth.transport.Request): A callable used to make
            HTTP requests.
        service_account (str): The string 'default' or a service account email
            address. The determines which service account for which to acquire
            an access token.
        scopes (Sequence[str]): A list of OAuth scopes the token should contain.
            Defaults to cloud-platform if not provided.

    Returns:
        Union[str, datetime]: The access token and its expiration.

    Raises:
        google.auth.exceptions.TransportError: if an error occurred while
            retrieving metadata.
    """
    token_json = get(
<<<<<<< HEAD
        request,
        'instance/service-accounts/{0}/token?scopes={1}'.format(service_account, ",".join(scopes)))
=======
        request, "instance/service-accounts/{0}/token".format(service_account)
    )
>>>>>>> 9eec091c
    token_expiry = _helpers.utcnow() + datetime.timedelta(
        seconds=token_json["expires_in"]
    )
    return token_json["access_token"], token_expiry<|MERGE_RESOLUTION|>--- conflicted
+++ resolved
@@ -201,12 +201,8 @@
     )
 
 
-<<<<<<< HEAD
 def get_service_account_token(request, service_account='default',
-                              scopes=('https://www.googleapis.com/auth/cloud-platform')):
-=======
-def get_service_account_token(request, service_account="default"):
->>>>>>> 9eec091c
+                              scopes=None):
     """Get the OAuth 2.0 access token for a service account.
 
     Args:
@@ -225,14 +221,11 @@
         google.auth.exceptions.TransportError: if an error occurred while
             retrieving metadata.
     """
-    token_json = get(
-<<<<<<< HEAD
-        request,
-        'instance/service-accounts/{0}/token?scopes={1}'.format(service_account, ",".join(scopes)))
-=======
-        request, "instance/service-accounts/{0}/token".format(service_account)
-    )
->>>>>>> 9eec091c
+    path = 'instance/service-accounts/{0}/token'.format(urlparse.quote(service_account))
+    if scopes is not None:
+        query = urlparse.urlencode({'scopes': ",".join(scopes)})
+        path = '{0}?{1}'.format(path, query)
+    token_json = get(request, path)
     token_expiry = _helpers.utcnow() + datetime.timedelta(
         seconds=token_json["expires_in"]
     )
