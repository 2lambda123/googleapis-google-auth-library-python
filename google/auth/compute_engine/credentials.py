# Copyright 2016 Google Inc.
#
# Licensed under the Apache License, Version 2.0 (the "License");
# you may not use this file except in compliance with the License.
# You may obtain a copy of the License at
#
#      http://www.apache.org/licenses/LICENSE-2.0
#
# Unless required by applicable law or agreed to in writing, software
# distributed under the License is distributed on an "AS IS" BASIS,
# WITHOUT WARRANTIES OR CONDITIONS OF ANY KIND, either express or implied.
# See the License for the specific language governing permissions and
# limitations under the License.

"""Google Compute Engine credentials.

This module provides authentication for application running on Google Compute
Engine using the Compute Engine metadata server.

"""

import six

from google.auth import _helpers
from google.auth import credentials
from google.auth import exceptions
from google.auth import iam
from google.auth.compute_engine import _metadata


class Credentials(credentials.ReadOnlyScoped, credentials.Credentials):
    """Compute Engine Credentials.

    These credentials use the Google Compute Engine metadata server to obtain
    OAuth 2.0 access tokens associated with the instance's service account.

    For more information about Compute Engine authentication, including how
    to configure scopes, see the `Compute Engine authentication
    documentation`_.

    .. note:: Compute Engine instances can be created with scopes and therefore
        these credentials are considered to be 'scoped'. However, you can
        not use :meth:`~google.auth.credentials.ScopedCredentials.with_scopes`
        because it is not possible to change the scopes that the instance
        has. Also note that
        :meth:`~google.auth.credentials.ScopedCredentials.has_scopes` will not
        work until the credentials have been refreshed.

    .. _Compute Engine authentication documentation:
        https://cloud.google.com/compute/docs/authentication#using
    """

    def __init__(self, service_account_email='default'):
        """
        Args:
            service_account_email (str): The service account email to use, or
                'default'. A Compute Engine instance may have multiple service
                accounts.
        """
        super(Credentials, self).__init__()
        self._service_account_email = service_account_email

    def _retrieve_info(self, request):
        """Retrieve information about the service account.

        Updates the scopes and retrieves the full service account email.

        Args:
            request (google.auth.transport.Request): The object used to make
                HTTP requests.
        """
        info = _metadata.get_service_account_info(
            request,
            service_account=self._service_account_email)

        self._service_account_email = info['email']
        self._scopes = info['scopes']

    def refresh(self, request):
        """Refresh the access token and scopes.

        Args:
            request (google.auth.transport.Request): The object used to make
                HTTP requests.

        Raises:
            google.auth.exceptions.RefreshError: If the Compute Engine metadata
                service can't be reached if if the instance has not
                credentials.
        """
        try:
            self._retrieve_info(request)
            self.token, self.expiry = _metadata.get_service_account_token(
                request,
                service_account=self._service_account_email)
        except exceptions.TransportError as caught_exc:
            new_exc = exceptions.RefreshError(caught_exc)
            six.raise_from(new_exc, caught_exc)

    @property
    def service_account_email(self):
        """The service account email.

        .. note: This is not guaranteed to be set until :meth`refresh` has been
            called.
        """
        return self._service_account_email

    @property
    def requires_scopes(self):
        """False: Compute Engine credentials can not be scoped."""
        return False


_DEFAULT_TOKEN_LIFETIME_SECS = 3600  # 1 hour in seconds
_DEFAULT_TOKEN_URI = 'https://www.googleapis.com/oauth2/v4/token'


class IDTokenCredentials(credentials.Credentials, credentials.Signing):
    """Open ID Connect ID Token-based service account credentials.

    These credentials relies on the default service account and metadata
    server of a GCE instance.

    In order to using the signer or sign_bytes capability directly, the GCE
    instance must have been started with a service account that has access
    to the IAM Cloud API.
    """
    def __init__(self, request, target_audience,
                 token_uri=_DEFAULT_TOKEN_URI,
                 additional_claims=None,
                 service_account_email=None,
                 token_format='standard',
                 include_license=False):
        """
        Args:
            request (google.auth.transport.Request): The object used to make
                HTTP requests.
            target_audience (str): The intended audience for these credentials,
                used when requesting the ID Token. The ID Token's ``aud`` claim
                will be set to this string.
            token_uri (str): The OAuth 2.0 Token URI.
            additional_claims (Mapping[str, str]): Unused.
            service_account_email (str): Optional explicit service account to
                sign with.  For id tokens, this must be set to `default` or
                to the service account the VM runs as.
        """
        super(IDTokenCredentials, self).__init__()

        if service_account_email is None:
            sa_info = _metadata.get_service_account_info(request)
            service_account_email = sa_info['email']
        self._service_account_email = service_account_email

        self._signer = iam.Signer(
            request=request,
            credentials=Credentials(),
            service_account_email=service_account_email)

        self._token_uri = token_uri
        self._target_audience = target_audience
        self._request = request

        if additional_claims is not None:
            self._additional_claims = additional_claims
        else:
            self._additional_claims = {}

        self._include_license = include_license
        self._token_format = token_format
        if include_license:
            self._token_format = 'full'

    def with_target_audience(self, audience):
        """Create a copy of these credentials with the specified target
        audience.
        Args:
            audience (str): The intended audience for these credentials,
            used when requesting the ID Token.
        Returns:
            google.auth.service_account.IDTokenCredentials: A new credentials
                instance.
        """
        return self.__class__(
            request=self._request,
            service_account_email=self._service_account_email,
            token_uri=self._token_uri,
<<<<<<< HEAD
            additional_claims=self._additional_claims.copy(),
            token_format=self._token_format,
            include_license=self._include_license,
            target_audience=audience)

    @_helpers.copy_docstring(credentials.Credentials)
    def refresh(self, request):
        id_token, expiry = _metadata.get_id_token(
            request,
            self._service_account_email, self._target_audience,
            self._token_format, self._include_license)
=======
            target_audience=target_audience,
            additional_claims=self._additional_claims.copy())

    @_helpers.copy_docstring(credentials.Credentials)
    def refresh(self, request):

        id_token, expiry = _metadata.get_id_token(
            request,
            self._service_account_email, self._target_audience)
>>>>>>> 48f5233b
        self.token = id_token
        self.expiry = expiry

    @property
    @_helpers.copy_docstring(credentials.Signing)
    def signer(self):
        return self._signer

    @_helpers.copy_docstring(credentials.Signing)
    def sign_bytes(self, message):
        return self._signer.sign(message)

    @property
    def service_account_email(self):
        """The service account email."""
        return self._service_account_email

    @property
    def signer_email(self):
        return self._service_account_email

    def with_token_format(self, token_format):
        """Create a copy of these credentials but also add on the specified
        format to the id_token
        Args:
            token_format (str): Format for the id_token:  valid values
            (standard or full)
        Returns:
            google.auth.service_account.IDTokenCredentials: A new credentials
                instance.
        """
        return self.__class__(
            self._signer,
            service_account_email=self._service_account_email,
            token_uri=self._token_uri,
            target_audience=self._target_audience,
            additional_claims=self._additional_claims.copy(),
            token_format=token_format,
            include_license=self._include_license)

    def with_license(self, include_license):
        """Create a copy of these credentials but also add on license
        informaton to the id_token
        Args:
            include_license (bool): Add license information to the id_token
        Returns:
            google.auth.service_account.IDTokenCredentials: A new credentials
                instance.
        """
        if include_license:
            self._token_format = 'full'
        return self.__class__(
            self._signer,
            service_account_email=self._service_account_email,
            token_uri=self._token_uri,
            target_audience=self._target_audience,
            additional_claims=self._additional_claims.copy(),
            token_format=self._token_format,
            include_license=include_license)<|MERGE_RESOLUTION|>--- conflicted
+++ resolved
@@ -185,7 +185,6 @@
             request=self._request,
             service_account_email=self._service_account_email,
             token_uri=self._token_uri,
-<<<<<<< HEAD
             additional_claims=self._additional_claims.copy(),
             token_format=self._token_format,
             include_license=self._include_license,
@@ -197,17 +196,6 @@
             request,
             self._service_account_email, self._target_audience,
             self._token_format, self._include_license)
-=======
-            target_audience=target_audience,
-            additional_claims=self._additional_claims.copy())
-
-    @_helpers.copy_docstring(credentials.Credentials)
-    def refresh(self, request):
-
-        id_token, expiry = _metadata.get_id_token(
-            request,
-            self._service_account_email, self._target_audience)
->>>>>>> 48f5233b
         self.token = id_token
         self.expiry = expiry
 
@@ -248,7 +236,7 @@
             token_format=token_format,
             include_license=self._include_license)
 
-    def with_license(self, include_license):
+    def with_license(self, include_license=False):
         """Create a copy of these credentials but also add on license
         informaton to the id_token
         Args:
@@ -257,8 +245,7 @@
             google.auth.service_account.IDTokenCredentials: A new credentials
                 instance.
         """
-        if include_license:
-            self._token_format = 'full'
+        self._token_format = 'full'
         return self.__class__(
             self._signer,
             service_account_email=self._service_account_email,
