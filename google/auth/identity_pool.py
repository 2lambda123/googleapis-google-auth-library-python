--- conflicted
+++ resolved
@@ -419,8 +419,6 @@
                     self._credential_source_headers,
                 )
 
-<<<<<<< HEAD
-=======
         if self._credential_source_file:
             self._subject_token_supplier = _FileSupplier(
                 self._credential_source_file,
@@ -435,7 +433,6 @@
                 self._credential_source_headers,
             )
 
->>>>>>> 948e843a
     @_helpers.copy_docstring(external_account.Credentials)
     def retrieve_subject_token(self, request):
         return self._subject_token_supplier.get_subject_token(
