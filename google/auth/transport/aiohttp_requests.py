# Copyright 2020 Google LLC
#
# Licensed under the Apache License, Version 2.0 (the "License");
# you may not use this file except in compliance with the License.
# You may obtain a copy of the License at
#
#      http://www.apache.org/licenses/LICENSE-2.0
#
# Unless required by applicable law or agreed to in writing, software
# distributed under the License is distributed on an "AS IS" BASIS,
# WITHOUT WARRANTIES OR CONDITIONS OF ANY KIND, either express or implied.
# See the License for the specific language governing permissions and
# limitations under the License.

"""Transport adapter for Async HTTP (aiohttp)."""

from __future__ import absolute_import

import asyncio
import functools
import zlib

import aiohttp
import six

from google.auth import exceptions
from google.auth import transport
from google.auth.transport import requests

# Timeout can be re-defined depending on async requirement. Currently made 60s more than
# sync timeout.
_DEFAULT_TIMEOUT = 180  # in seconds


<<<<<<< HEAD
class _CombinedResponse(transport.Response):
    '''
    In order to more closely resemble the `requests` interface, where a raw
    and deflated content could be accessed at once, this class lazily reads the 
    stream in `transport.Response` so both return forms can be used
    '''
    def __init__(self, response):
        self._response = response
        self._raw_content = None

    def _is_compressed(self):
        # The gzip and deflate transfer-encodings are automatically decoded for you.
        headers = self._client_response.headers
        return "Content-Encoding" in headers and (
            headers["Content-Encoding"] == "gzip"
            or headers["Content-Encoding"] == "deflate"
        )

    @property
    def status(self):
        return self._response.status

    @property
    def headers(self):
        return self._response.headers

    @property
    def data(self):
        return self.content

    async def raw_content(self):
        if self._raw_content is None:
            self._raw_content = await self._response.content.read()
        return self._raw_content

    async def content(self):
        if self._raw_content is None:
            self._raw_content = await self._response.content.read()
        if self._is_compressed:
            d = zlib.decompressobj(zlib.MAX_WBITS | 32)
            decompressed = d.decompress(self._raw_content)
            return decompressed
        return self._raw_content


=======
>>>>>>> 111c27b5
class _Response(transport.Response):
    """
    Requests transport response adapter.

    Args:
        response (requests.Response): The raw Requests response.
    """

    def __init__(self, response):
        self._response = response

    @property
    def status(self):
        return self._response.status

    @property
    def headers(self):
        return self._response.headers

    @property
    def data(self):
        return self._response.content


class Request(transport.Request):
    """Requests request adapter.

    This class is used internally for making requests using asyncio transports
    in a consistent way. If you use :class:`AuthorizedSession` you do not need
    to construct or use this class directly.

    This class can be useful if you want to manually refresh a
    :class:`~google.auth.credentials.Credentials` instance::

        import google.auth.transport.aiohttp_requests

        request = google.auth.transport.aiohttp_requests.Request()

        credentials.refresh(request)

    Args:
        session (aiohttp.ClientSession): An instance :class: aiohttp.ClientSession used
            to make HTTP requests. If not specified, a session will be created.

    .. automethod:: __call__
    """

    def __init__(self, session=None):
        self.session = None

    async def __call__(
        self,
        url,
        method="GET",
        body=None,
        headers=None,
        timeout=_DEFAULT_TIMEOUT,
        **kwargs,
    ):
        """
        Make an HTTP request using aiohttp.

        Args:
            url (str): The URL to be requested.
            method (str): The HTTP method to use for the request. Defaults
                to 'GET'.
            body (bytes): The payload / body in HTTP request.
            headers (Mapping[str, str]): Request headers.
            timeout (Optional[int]): The number of seconds to wait for a
                response from the server. If not specified or if None, the
                requests default timeout will be used.
            kwargs: Additional arguments passed through to the underlying
                requests :meth:`~requests.Session.request` method.

        Returns:
            google.auth.transport.Response: The HTTP response.

        Raises:
            google.auth.exceptions.TransportError: If any exception occurred.
        """

        try:
            if self.session is None:  # pragma: NO COVER
                self.session = aiohttp.ClientSession(
                    auto_decompress=False
                )  # pragma: NO COVER
            requests._LOGGER.debug("Making request: %s %s", method, url)
            response = await self.session.request(
                method, url, data=body, headers=headers, timeout=timeout, **kwargs
            )
            return _Response(response)

        except aiohttp.ClientError as caught_exc:
            new_exc = exceptions.TransportError(caught_exc)
            six.raise_from(new_exc, caught_exc)

        except asyncio.TimeoutError as caught_exc:
            new_exc = exceptions.TransportError(caught_exc)
            six.raise_from(new_exc, caught_exc)


class AuthorizedSession(aiohttp.ClientSession):
    """This is an async implementation of the Authorized Session class. We utilize an
    aiohttp transport instance, and the interface mirrors the google.auth.transport.requests
    Authorized Session class, except for the change in the transport used in the async use case.

    A Requests Session class with credentials.

    This class is used to perform requests to API endpoints that require
    authorization::

        import google.auth.transport.aiohttp_requests

        async with aiohttp_requests.AuthorizedSession(credentials) as authed_session:
            response = await authed_session.request(
                'GET', 'https://www.googleapis.com/storage/v1/b')

    The underlying :meth:`request` implementation handles adding the
    credentials' headers to the request and refreshing credentials as needed.

    Args:
        credentials (google.auth.credentials_async.Credentials): The credentials to
            add to the request.
        refresh_status_codes (Sequence[int]): Which HTTP status codes indicate
            that credentials should be refreshed and the request should be
            retried.
        max_refresh_attempts (int): The maximum number of times to attempt to
            refresh the credentials and retry the request.
        refresh_timeout (Optional[int]): The timeout value in seconds for
            credential refresh HTTP requests.
        auth_request (google.auth.transport.aiohttp_requests.Request):
            (Optional) An instance of
            :class:`~google.auth.transport.aiohttp_requests.Request` used when
            refreshing credentials. If not passed,
            an instance of :class:`~google.auth.transport.aiohttp_requests.Request`
            is created.
    """

    def __init__(
        self,
        credentials,
        refresh_status_codes=transport.DEFAULT_REFRESH_STATUS_CODES,
        max_refresh_attempts=transport.DEFAULT_MAX_REFRESH_ATTEMPTS,
        refresh_timeout=None,
        auth_request=None,
        auto_decompress=False,
    ):
        super(AuthorizedSession, self).__init__()
        self.credentials = credentials
        self._refresh_status_codes = refresh_status_codes
        self._max_refresh_attempts = max_refresh_attempts
        self._refresh_timeout = refresh_timeout
        self._is_mtls = False
        self._auth_request = auth_request
        self._auth_request_session = None
        self._loop = asyncio.get_event_loop()
        self._refresh_lock = asyncio.Lock()
        self._auto_decompress = auto_decompress

    async def request(
        self,
        method,
        url,
        data=None,
        headers=None,
        max_allowed_time=None,
        timeout=_DEFAULT_TIMEOUT,
        auto_decompress=False,
        **kwargs,
    ):

        """Implementation of Authorized Session aiohttp request.

        Args:
            method: The http request method used (e.g. GET, PUT, DELETE)

            url: The url at which the http request is sent.

            data, headers: These fields parallel the associated data and headers
            fields of a regular http request. Using the aiohttp client session to
            send the http request allows us to use this parallel corresponding structure
            in our Authorized Session class.

            timeout (Optional[Union[float, Tuple[float, float]]]):
                The amount of time in seconds to wait for the server response
                with each individual request.

                Can also be passed as a tuple (connect_timeout, read_timeout).
                See :meth:`requests.Session.request` documentation for details.

            max_allowed_time (Optional[float]):
                If the method runs longer than this, a ``Timeout`` exception is
                automatically raised. Unlike the ``timeout` parameter, this
                value applies to the total method execution time, even if
                multiple requests are made under the hood.

                Mind that it is not guaranteed that the timeout error is raised
                at ``max_allowed_time`. It might take longer, for example, if
                an underlying request takes a lot of time, but the request
                itself does not timeout, e.g. if a large file is being
                transmitted. The timout error will be raised after such
                request completes.
        """
        if headers:
            for key in headers.keys():
                if type(headers[key]) is bytes:
                    headers[key] = headers[key].decode("utf-8")

        async with aiohttp.ClientSession(
            auto_decompress=self._auto_decompress
        ) as self._auth_request_session:
            auth_request = Request(self._auth_request_session)
            self._auth_request = auth_request

            # Use a kwarg for this instead of an attribute to maintain
            # thread-safety.
            _credential_refresh_attempt = kwargs.pop("_credential_refresh_attempt", 0)
            # Make a copy of the headers. They will be modified by the credentials
            # and we want to pass the original headers if we recurse.
            request_headers = headers.copy() if headers is not None else {}

            # Do not apply the timeout unconditionally in order to not override the
            # _auth_request's default timeout.
            auth_request = (
                self._auth_request
                if timeout is None
                else functools.partial(self._auth_request, timeout=timeout)
            )

            remaining_time = max_allowed_time

            with requests.TimeoutGuard(remaining_time, asyncio.TimeoutError) as guard:
                await self.credentials.before_request(
                    auth_request, method, url, request_headers
                )

            with requests.TimeoutGuard(remaining_time, asyncio.TimeoutError) as guard:
                response = await super(AuthorizedSession, self).request(
                    method,
                    url,
                    data=data,
                    headers=request_headers,
                    timeout=timeout,
                    **kwargs,
                )

            remaining_time = guard.remaining_timeout

            if (
                response.status in self._refresh_status_codes
                and _credential_refresh_attempt < self._max_refresh_attempts
            ):

                requests._LOGGER.info(
                    "Refreshing credentials due to a %s response. Attempt %s/%s.",
                    response.status,
                    _credential_refresh_attempt + 1,
                    self._max_refresh_attempts,
                )

                # Do not apply the timeout unconditionally in order to not override the
                # _auth_request's default timeout.
                auth_request = (
                    self._auth_request
                    if timeout is None
                    else functools.partial(self._auth_request, timeout=timeout)
                )

                with requests.TimeoutGuard(
                    remaining_time, asyncio.TimeoutError
                ) as guard:
                    async with self._refresh_lock:
                        await self._loop.run_in_executor(
                            None, self.credentials.refresh, auth_request
                        )

                remaining_time = guard.remaining_timeout

                return await self.request(
                    method,
                    url,
                    data=data,
                    headers=headers,
                    max_allowed_time=remaining_time,
                    timeout=timeout,
                    _credential_refresh_attempt=_credential_refresh_attempt + 1,
                    **kwargs,
                )

        return response<|MERGE_RESOLUTION|>--- conflicted
+++ resolved
@@ -32,7 +32,6 @@
 _DEFAULT_TIMEOUT = 180  # in seconds
 
 
-<<<<<<< HEAD
 class _CombinedResponse(transport.Response):
     '''
     In order to more closely resemble the `requests` interface, where a raw
@@ -78,8 +77,6 @@
         return self._raw_content
 
 
-=======
->>>>>>> 111c27b5
 class _Response(transport.Response):
     """
     Requests transport response adapter.
