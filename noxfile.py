--- conflicted
+++ resolved
@@ -73,11 +73,7 @@
     session.run("black", *BLACK_PATHS)
 
 
-<<<<<<< HEAD
 @nox.session(python=["3.6", "3.7", "3.8", "3.9"])
-=======
-@nox.session(python=["3.6", "3.7", "3.8"])
->>>>>>> 2bd9e833
 def unit(session):
     session.install(*TEST_DEPENDENCIES)
     session.install(*(ASYNC_DEPENDENCIES))
@@ -92,11 +88,7 @@
     )
 
 
-<<<<<<< HEAD
 @nox.session(python=["2.7"])
-=======
-@nox.session(python=["2.7", "3.5"])
->>>>>>> 2bd9e833
 def unit_prev_versions(session):
     session.install(*TEST_DEPENDENCIES)
     session.install(".")
