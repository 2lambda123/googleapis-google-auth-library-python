# Copyright 2014 Google Inc.
#
# Licensed under the Apache License, Version 2.0 (the "License");
# you may not use this file except in compliance with the License.
# You may obtain a copy of the License at
#
#      http://www.apache.org/licenses/LICENSE-2.0
#
# Unless required by applicable law or agreed to in writing, software
# distributed under the License is distributed on an "AS IS" BASIS,
# WITHOUT WARRANTIES OR CONDITIONS OF ANY KIND, either express or implied.
# See the License for the specific language governing permissions and
# limitations under the License.

import io

from setuptools import find_packages
from setuptools import setup


DEPENDENCIES = (
    "cachetools>=2.0.0,<5.0",
    'enum34; python_version < "3.4"',
    "pyasn1-modules>=0.2.1",
    # rsa==4.5 is the last version to support 2.7
    # https://github.com/sybrenstuvel/python-rsa/issues/152#issuecomment-643470233
    'rsa<4.6; python_version < "3.5"',
    'rsa>=3.1.4,<5; python_version >= "3.5"',
    "setuptools>=40.3.0",
    "six>=1.9.0",
    'aiohttp >= 3.6.2, < 4.0.0dev; python_version>="3.6"',
)

extras = {"aiohttp": "aiohttp >= 3.6.2, < 4.0.0dev; python_version>='3.6'"}

with io.open("README.rst", "r") as fh:
    long_description = fh.read()

<<<<<<< HEAD
version = "1.22.1"
=======
version = "1.22.0"
>>>>>>> 6477a8b8

setup(
    name="google-auth",
    version=version,
    author="Google Cloud Platform",
    author_email="googleapis-packages@google.com",
    description="Google Authentication Library",
    long_description=long_description,
    url="https://github.com/googleapis/google-auth-library-python",
    packages=find_packages(exclude=("tests*", "system_tests*")),
    namespace_packages=("google",),
    install_requires=DEPENDENCIES,
    extras_require=extras,
    python_requires=">=2.7,!=3.0.*,!=3.1.*,!=3.2.*,!=3.3.*",
    license="Apache 2.0",
    keywords="google auth oauth client",
    classifiers=[
        "Programming Language :: Python :: 2",
        "Programming Language :: Python :: 2.7",
        "Programming Language :: Python :: 3",
        "Programming Language :: Python :: 3.5",
        "Programming Language :: Python :: 3.6",
        "Programming Language :: Python :: 3.7",
        "Programming Language :: Python :: 3.8",
        "Development Status :: 5 - Production/Stable",
        "Intended Audience :: Developers",
        "License :: OSI Approved :: Apache Software License",
        "Operating System :: POSIX",
        "Operating System :: Microsoft :: Windows",
        "Operating System :: MacOS :: MacOS X",
        "Operating System :: OS Independent",
        "Topic :: Internet :: WWW/HTTP",
    ],
)<|MERGE_RESOLUTION|>--- conflicted
+++ resolved
@@ -36,11 +36,7 @@
 with io.open("README.rst", "r") as fh:
     long_description = fh.read()
 
-<<<<<<< HEAD
 version = "1.22.1"
-=======
-version = "1.22.0"
->>>>>>> 6477a8b8
 
 setup(
     name="google-auth",
