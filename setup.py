--- conflicted
+++ resolved
@@ -35,11 +35,7 @@
 with io.open("README.rst", "r") as fh:
     long_description = fh.read()
 
-<<<<<<< HEAD
 version = "1.22.0"
-=======
-version = "1.21.1"
->>>>>>> 283241fc
 
 setup(
     name="google-auth",
