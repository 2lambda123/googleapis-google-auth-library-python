# Copyright 2020 Google LLC
#
# Licensed under the Apache License, Version 2.0 (the "License");
# you may not use this file except in compliance with the License.
# You may obtain a copy of the License at
#
#      http://www.apache.org/licenses/LICENSE-2.0
#
# Unless required by applicable law or agreed to in writing, software
# distributed under the License is distributed on an "AS IS" BASIS,
# WITHOUT WARRANTIES OR CONDITIONS OF ANY KIND, either express or implied.
# See the License for the specific language governing permissions and
# limitations under the License.

"""Noxfile for automating system tests.

This file handles setting up environments needed by the system tests. This
separates the tests from their environment configuration.

See the `nox docs`_ for details on how this file works:

.. _nox docs: http://nox.readthedocs.io/en/latest/
"""

import os
import subprocess

from nox.command import which
import nox
import py.path

HERE = os.path.abspath(os.path.dirname(__file__))
LIBRARY_DIR = os.path.abspath(os.path.dirname(HERE))
DATA_DIR = os.path.join(HERE, "data")
SERVICE_ACCOUNT_FILE = os.path.join(DATA_DIR, "service_account.json")
AUTHORIZED_USER_FILE = os.path.join(DATA_DIR, "authorized_user.json")
EXPLICIT_CREDENTIALS_ENV = "GOOGLE_APPLICATION_CREDENTIALS"
EXPLICIT_PROJECT_ENV = "GOOGLE_CLOUD_PROJECT"
EXPECT_PROJECT_ENV = "EXPECT_PROJECT_ID"

SKIP_GAE_TEST_ENV = "SKIP_APP_ENGINE_SYSTEM_TEST"
GAE_APP_URL_TMPL = "https://{}-dot-{}.appspot.com"
GAE_TEST_APP_SERVICE = "google-auth-system-tests"

# The download location for the Cloud SDK
CLOUD_SDK_DIST_FILENAME = "google-cloud-sdk.tar.gz"
CLOUD_SDK_DOWNLOAD_URL = "https://dl.google.com/dl/cloudsdk/release/{}".format(
    CLOUD_SDK_DIST_FILENAME
)

# This environment variable is recognized by the Cloud SDK and overrides
# the location of the SDK's configuration files (which is usually at
# ${HOME}/.config).
CLOUD_SDK_CONFIG_ENV = "CLOUDSDK_CONFIG"

# If set, this is where the environment setup will install the Cloud SDK.
# If unset, it will download the SDK to a temporary directory.
CLOUD_SDK_ROOT = os.environ.get("CLOUD_SDK_ROOT")

if CLOUD_SDK_ROOT is not None:
    CLOUD_SDK_ROOT = py.path.local(CLOUD_SDK_ROOT)
    CLOUD_SDK_ROOT.ensure(dir=True)  # Makes sure the directory exists.
else:
    CLOUD_SDK_ROOT = py.path.local.mkdtemp()

# The full path the cloud sdk install directory
CLOUD_SDK_INSTALL_DIR = CLOUD_SDK_ROOT.join("google-cloud-sdk")

# The full path to the gcloud cli executable.
GCLOUD = str(CLOUD_SDK_INSTALL_DIR.join("bin", "gcloud"))

# gcloud requires Python 2 and doesn't work on 3, so we need to tell it
# where to find 2 when we're running in a 3 environment.
CLOUD_SDK_PYTHON_ENV = "CLOUDSDK_PYTHON"
CLOUD_SDK_PYTHON = which("python2", None)

# Cloud SDK helpers


def install_cloud_sdk(session):
    """Downloads and installs the Google Cloud SDK."""
    # Configure environment variables needed by the SDK.
    # This sets the config root to the tests' config root. This prevents
    # our tests from clobbering a developer's configuration when running
    # these tests locally.
    session.env[CLOUD_SDK_CONFIG_ENV] = str(CLOUD_SDK_ROOT)
    # This tells gcloud which Python interpreter to use (always use 2.7)
    session.env[CLOUD_SDK_PYTHON_ENV] = CLOUD_SDK_PYTHON
    # This set the $PATH for the subprocesses so they can find the gcloud
    # executable.
    session.env["PATH"] = (
        str(CLOUD_SDK_INSTALL_DIR.join("bin")) + os.pathsep + os.environ["PATH"]
    )

    # If gcloud cli executable already exists, just update it.
    if py.path.local(GCLOUD).exists():
        session.run(GCLOUD, "components", "update", "-q")
        return

    tar_path = CLOUD_SDK_ROOT.join(CLOUD_SDK_DIST_FILENAME)

    # Download the release.
    session.run("wget", CLOUD_SDK_DOWNLOAD_URL, "-O", str(tar_path), silent=True)

    # Extract the release.
    session.run("tar", "xzf", str(tar_path), "-C", str(CLOUD_SDK_ROOT))
    session.run(tar_path.remove)

    # Run the install script.
    session.run(
        str(CLOUD_SDK_INSTALL_DIR.join("install.sh")),
        "--usage-reporting",
        "false",
        "--path-update",
        "false",
        "--command-completion",
        "false",
        silent=True,
    )


def copy_credentials(credentials_path):
    """Copies credentials into the SDK root as the application default
    credentials."""
    dest = CLOUD_SDK_ROOT.join("application_default_credentials.json")
    if dest.exists():
        dest.remove()
    py.path.local(credentials_path).copy(dest)


def configure_cloud_sdk(session, application_default_credentials, project=False):
    """Installs and configures the Cloud SDK with the given application default
    credentials.

    If project is True, then a project will be set in the active config.
    If it is false, this will ensure no project is set.
    """
    install_cloud_sdk(session)

    # Setup the service account as the default user account. This is
    # needed for the project ID detection to work. Note that this doesn't
    # change the application default credentials file, which is user
    # credentials instead of service account credentials sometimes.
    session.run(
        GCLOUD, "auth", "activate-service-account", "--key-file", SERVICE_ACCOUNT_FILE
    )

    if project:
        session.run(GCLOUD, "config", "set", "project", "example-project")
    else:
        session.run(GCLOUD, "config", "unset", "project")

    # Copy the credentials file to the config root. This is needed because
    # unfortunately gcloud doesn't provide a clean way to tell it to use
    # a particular set of credentials. However, this does verify that gcloud
    # also considers the credentials valid by calling application-default
    # print-access-token
    session.run(copy_credentials, application_default_credentials)

    # Calling this forces the Cloud SDK to read the credentials we just wrote
    # and obtain a new access token with those credentials. This validates
    # that our credentials matches the format expected by gcloud.
    # Silent is set to True to prevent leaking secrets in test logs.
    session.run(
        GCLOUD, "auth", "application-default", "print-access-token", silent=True
    )


# Test sesssions

TEST_DEPENDENCIES_ASYNC = ["aiohttp", "pytest-asyncio", "nest-asyncio"]
TEST_DEPENDENCIES_SYNC = ["pytest", "requests", "mock"]
PYTHON_VERSIONS_ASYNC = ["3.7"]
PYTHON_VERSIONS_SYNC = ["2.7", "3.7"]


def default(session, *test_paths):
    # replace 'session._runner.friendly_name' with
    # session.name once nox has released a new version
    # https://github.com/theacodes/nox/pull/386
    sponge_log = f"--junitxml=system_{str(session._runner.friendly_name)}_sponge_log.xml"
    session.run(
        "pytest", sponge_log, *test_paths,
    )


@nox.session(python=PYTHON_VERSIONS_SYNC)
def service_account_sync(session):
    session.install(*TEST_DEPENDENCIES_SYNC)
    session.install(LIBRARY_DIR)
    default(session, "system_tests_sync/test_service_account.py")


@nox.session(python=PYTHON_VERSIONS_SYNC)
def default_explicit_service_account(session):
    session.env[EXPLICIT_CREDENTIALS_ENV] = SERVICE_ACCOUNT_FILE
    session.env[EXPECT_PROJECT_ENV] = "1"
    session.install(*TEST_DEPENDENCIES_SYNC)
    session.install(LIBRARY_DIR)
    default(
        session,
        "system_tests_sync/test_default.py",
        "system_tests_sync/test_id_token.py",
    )


@nox.session(python=PYTHON_VERSIONS_SYNC)
def default_explicit_authorized_user(session):
    session.env[EXPLICIT_CREDENTIALS_ENV] = AUTHORIZED_USER_FILE
    session.install(*TEST_DEPENDENCIES_SYNC)
    session.install(LIBRARY_DIR)
    default(
        session, "system_tests_sync/test_default.py",
    )


@nox.session(python=PYTHON_VERSIONS_SYNC)
def default_explicit_authorized_user_explicit_project(session):
    session.env[EXPLICIT_CREDENTIALS_ENV] = AUTHORIZED_USER_FILE
    session.env[EXPLICIT_PROJECT_ENV] = "example-project"
    session.env[EXPECT_PROJECT_ENV] = "1"
    session.install(*TEST_DEPENDENCIES_SYNC)
    session.install(LIBRARY_DIR)
    default(
        session, "system_tests_sync/test_default.py",
    )


@nox.session(python=PYTHON_VERSIONS_SYNC)
def default_cloud_sdk_service_account(session):
    configure_cloud_sdk(session, SERVICE_ACCOUNT_FILE)
    session.env[EXPECT_PROJECT_ENV] = "1"
    session.install(*TEST_DEPENDENCIES_SYNC)
    session.install(LIBRARY_DIR)
    default(
        session, "system_tests_sync/test_default.py",
    )


@nox.session(python=PYTHON_VERSIONS_SYNC)
def default_cloud_sdk_authorized_user(session):
    configure_cloud_sdk(session, AUTHORIZED_USER_FILE)
    session.install(*TEST_DEPENDENCIES_SYNC)
    session.install(LIBRARY_DIR)
    default(
        session, "system_tests_sync/test_default.py",
    )


@nox.session(python=PYTHON_VERSIONS_SYNC)
def default_cloud_sdk_authorized_user_configured_project(session):
    configure_cloud_sdk(session, AUTHORIZED_USER_FILE, project=True)
    session.env[EXPECT_PROJECT_ENV] = "1"
    session.install(*TEST_DEPENDENCIES_SYNC)
    session.install(LIBRARY_DIR)
    default(
        session, "system_tests_sync/test_default.py",
    )


@nox.session(python=PYTHON_VERSIONS_SYNC)
def compute_engine(session):
    session.install(*TEST_DEPENDENCIES_SYNC)
    # unset Application Default Credentials so
    # credentials are detected from environment
    del session.virtualenv.env["GOOGLE_APPLICATION_CREDENTIALS"]
    session.install(LIBRARY_DIR)
    default(
        session, "system_tests_sync/test_compute_engine.py",
    )


@nox.session(python=["2.7"])
def app_engine(session):
    if SKIP_GAE_TEST_ENV in os.environ:
        session.log("Skipping App Engine tests.")
        return

    session.install(LIBRARY_DIR)
    # Unlike the default tests above, the App Engine system test require a
    # 'real' gcloud sdk installation that is configured to deploy to an
    # app engine project.
    # Grab the project ID from the cloud sdk.
    project_id = (
        subprocess.check_output(
            ["gcloud", "config", "list", "project", "--format", "value(core.project)"]
        )
        .decode("utf-8")
        .strip()
    )

    if not project_id:
        session.error(
            "The Cloud SDK must be installed and configured to deploy to App " "Engine."
        )

    application_url = GAE_APP_URL_TMPL.format(GAE_TEST_APP_SERVICE, project_id)

    # Vendor in the test application's dependencies
    session.chdir(os.path.join(HERE, "system_tests_sync/app_engine_test_app"))
    session.install(*TEST_DEPENDENCIES_SYNC)
    session.run(
        "pip", "install", "--target", "lib", "-r", "requirements.txt", silent=True
    )

    # Deploy the application.
    session.run("gcloud", "app", "deploy", "-q", "app.yaml")

    # Run the tests
    session.env["TEST_APP_URL"] = application_url
    session.chdir(HERE)
    default(
        session, "system_tests_sync/test_app_engine.py",
    )


@nox.session(python=PYTHON_VERSIONS_SYNC)
def grpc(session):
    session.install(LIBRARY_DIR)
    session.install(*TEST_DEPENDENCIES_SYNC, "google-cloud-pubsub==1.7.0")
    session.env[EXPLICIT_CREDENTIALS_ENV] = SERVICE_ACCOUNT_FILE
    default(
        session, "system_tests_sync/test_grpc.py",
    )


@nox.session(python=PYTHON_VERSIONS_SYNC)
def requests(session):
    session.install(LIBRARY_DIR)
    session.install(*TEST_DEPENDENCIES_SYNC)
    session.env[EXPLICIT_CREDENTIALS_ENV] = SERVICE_ACCOUNT_FILE
    default(
        session, "system_tests_sync/test_requests.py",
    )


@nox.session(python=PYTHON_VERSIONS_SYNC)
def urllib3(session):
    session.install(LIBRARY_DIR)
    session.install(*TEST_DEPENDENCIES_SYNC)
    session.env[EXPLICIT_CREDENTIALS_ENV] = SERVICE_ACCOUNT_FILE
    default(
        session, "system_tests_sync/test_urllib3.py",
    )


@nox.session(python=PYTHON_VERSIONS_SYNC)
def mtls_http(session):
    session.install(LIBRARY_DIR)
    session.install(*TEST_DEPENDENCIES_SYNC, "pyopenssl")
    session.env[EXPLICIT_CREDENTIALS_ENV] = SERVICE_ACCOUNT_FILE
    default(
        session, "system_tests_sync/test_mtls_http.py",
    )


# ASYNC SYSTEM TESTS

<<<<<<< HEAD
@nox.session(python=["3.7"]) # These tests include our Client Libraries, which are only guaranteed to work in v3.6+
def byoid(session):
    session.install(*TEST_DEPENDENCIES_SYNC, "google-auth", "google-api-python-client")
    session.run("pytest", "system_tests_sync/test_byoid.py")


#ASYNC SYSTEM TESTS
=======
>>>>>>> e87b1eca

@nox.session(python=PYTHON_VERSIONS_ASYNC)
def service_account_async(session):
    session.install(*(TEST_DEPENDENCIES_SYNC + TEST_DEPENDENCIES_ASYNC))
    session.install(LIBRARY_DIR)
    default(
        session, "system_tests_async/test_service_account.py",
    )


@nox.session(python=PYTHON_VERSIONS_ASYNC)
def default_explicit_service_account_async(session):
    session.env[EXPLICIT_CREDENTIALS_ENV] = SERVICE_ACCOUNT_FILE
    session.env[EXPECT_PROJECT_ENV] = "1"
    session.install(*(TEST_DEPENDENCIES_SYNC + TEST_DEPENDENCIES_ASYNC))
    session.install(LIBRARY_DIR)
    default(
        session,
        "system_tests_async/test_default.py", 
        "system_tests_async/test_id_token.py",
    )


@nox.session(python=PYTHON_VERSIONS_ASYNC)
def default_explicit_authorized_user_async(session):
    session.env[EXPLICIT_CREDENTIALS_ENV] = AUTHORIZED_USER_FILE
    session.install(*(TEST_DEPENDENCIES_SYNC + TEST_DEPENDENCIES_ASYNC))
    session.install(LIBRARY_DIR)
    default(
        session, "system_tests_async/test_default.py",
    )


@nox.session(python=PYTHON_VERSIONS_ASYNC)
def default_explicit_authorized_user_explicit_project_async(session):
    session.env[EXPLICIT_CREDENTIALS_ENV] = AUTHORIZED_USER_FILE
    session.env[EXPLICIT_PROJECT_ENV] = "example-project"
    session.env[EXPECT_PROJECT_ENV] = "1"
    session.install(*(TEST_DEPENDENCIES_SYNC + TEST_DEPENDENCIES_ASYNC))
    session.install(LIBRARY_DIR)
    default(
        session, "system_tests_async/test_default.py",
    )


@nox.session(python=PYTHON_VERSIONS_ASYNC)
def default_cloud_sdk_service_account_async(session):
    configure_cloud_sdk(session, SERVICE_ACCOUNT_FILE)
    session.env[EXPECT_PROJECT_ENV] = "1"
    session.install(*(TEST_DEPENDENCIES_SYNC + TEST_DEPENDENCIES_ASYNC))
    session.install(LIBRARY_DIR)
    default(
        session, "system_tests_async/test_default.py",
    )


@nox.session(python=PYTHON_VERSIONS_ASYNC)
def default_cloud_sdk_authorized_user_async(session):
    configure_cloud_sdk(session, AUTHORIZED_USER_FILE)
    session.install(*(TEST_DEPENDENCIES_SYNC + TEST_DEPENDENCIES_ASYNC))
    session.install(LIBRARY_DIR)
    default(
        session, "system_tests_async/test_default.py",
    )


@nox.session(python=PYTHON_VERSIONS_ASYNC)
def default_cloud_sdk_authorized_user_configured_project_async(session):
    configure_cloud_sdk(session, AUTHORIZED_USER_FILE, project=True)
    session.env[EXPECT_PROJECT_ENV] = "1"
    session.install(*(TEST_DEPENDENCIES_SYNC + TEST_DEPENDENCIES_ASYNC))
    session.install(LIBRARY_DIR)
    default(
        session, "system_tests_async/test_default.py",
    )<|MERGE_RESOLUTION|>--- conflicted
+++ resolved
@@ -354,18 +354,13 @@
     )
 
 
-# ASYNC SYSTEM TESTS
-
-<<<<<<< HEAD
 @nox.session(python=["3.7"]) # These tests include our Client Libraries, which are only guaranteed to work in v3.6+
 def byoid(session):
     session.install(*TEST_DEPENDENCIES_SYNC, "google-auth", "google-api-python-client")
     session.run("pytest", "system_tests_sync/test_byoid.py")
 
 
-#ASYNC SYSTEM TESTS
-=======
->>>>>>> e87b1eca
+# ASYNC SYSTEM TESTS
 
 @nox.session(python=PYTHON_VERSIONS_ASYNC)
 def service_account_async(session):
