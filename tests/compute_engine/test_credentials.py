# Copyright 2016 Google Inc.
#
# Licensed under the Apache License, Version 2.0 (the "License");
# you may not use this file except in compliance with the License.
# You may obtain a copy of the License at
#
#      http://www.apache.org/licenses/LICENSE-2.0
#
# Unless required by applicable law or agreed to in writing, software
# distributed under the License is distributed on an "AS IS" BASIS,
# WITHOUT WARRANTIES OR CONDITIONS OF ANY KIND, either express or implied.
# See the License for the specific language governing permissions and
# limitations under the License.

import datetime
import json
import os

import mock
import pytest

from google.auth import _helpers
from google.auth import crypt
from google.auth import exceptions
from google.auth import jwt
from google.auth import transport
from google.auth.compute_engine import credentials

DATA_DIR = os.path.join(os.path.dirname(__file__), '..', 'data')

with open(os.path.join(DATA_DIR, 'privatekey.pem'), 'rb') as fh:
    PRIVATE_KEY_BYTES = fh.read()

with open(os.path.join(DATA_DIR, 'public_cert.pem'), 'rb') as fh:
    PUBLIC_CERT_BYTES = fh.read()

with open(os.path.join(DATA_DIR, 'other_cert.pem'), 'rb') as fh:
    OTHER_CERT_BYTES = fh.read()

SERVICE_ACCOUNT_JSON_FILE = os.path.join(DATA_DIR, 'service_account.json')

with open(SERVICE_ACCOUNT_JSON_FILE, 'r') as fh:
    SERVICE_ACCOUNT_INFO = json.load(fh)


@pytest.fixture
def signer():
    return crypt.RSASigner.from_string(PRIVATE_KEY_BYTES, '1')


@pytest.fixture
def token_factory(signer):
    def factory(claims=None):
        now = _helpers.datetime_to_secs(_helpers.utcnow())
        payload = {
            'aud': 'https://example.com',
            'iat': now,
            'exp': now + 300
        }
        payload.update(claims or {})
        return jwt.encode(signer, payload)
    return factory


class TestCredentials(object):
    credentials = None

    @pytest.fixture(autouse=True)
    def credentials_fixture(self):
        self.credentials = credentials.Credentials()

    def test_default_state(self):
        assert not self.credentials.valid
        # Expiration hasn't been set yet
        assert not self.credentials.expired
        # Scopes aren't needed
        assert not self.credentials.requires_scopes
        # Service account email hasn't been populated
        assert self.credentials.service_account_email == 'default'

    @mock.patch(
        'google.auth._helpers.utcnow',
        return_value=datetime.datetime.min + _helpers.CLOCK_SKEW)
    @mock.patch('google.auth.compute_engine._metadata.get', autospec=True)
    def test_refresh_success(self, get, utcnow):
        get.side_effect = [{
            # First request is for sevice account info.
            'email': 'service-account@example.com',
            'scopes': ['one', 'two']
        }, {
            # Second request is for the token.
            'access_token': 'token',
            'expires_in': 500
        }]

        # Refresh credentials
        self.credentials.refresh(None)

        # Check that the credentials have the token and proper expiration
        assert self.credentials.token == 'token'
        assert self.credentials.expiry == (
            utcnow() + datetime.timedelta(seconds=500))

        # Check the credential info
        assert (self.credentials.service_account_email ==
                'service-account@example.com')
        assert self.credentials._scopes == ['one', 'two']

        # Check that the credentials are valid (have a token and are not
        # expired)
        assert self.credentials.valid

    @mock.patch('google.auth.compute_engine._metadata.get', autospec=True)
    def test_refresh_error(self, get):
        get.side_effect = exceptions.TransportError('http error')

        with pytest.raises(exceptions.RefreshError) as excinfo:
            self.credentials.refresh(None)

        assert excinfo.match(r'http error')

    @mock.patch('google.auth.compute_engine._metadata.get', autospec=True)
    def test_before_request_refreshes(self, get):
        get.side_effect = [{
            # First request is for sevice account info.
            'email': 'service-account@example.com',
            'scopes': 'one two'
        }, {
            # Second request is for the token.
            'access_token': 'token',
            'expires_in': 500
        }]

        # Credentials should start as invalid
        assert not self.credentials.valid

        # before_request should cause a refresh
        request = mock.create_autospec(transport.Request, instance=True)
        self.credentials.before_request(
            request, 'GET', 'http://example.com?a=1#3', {})

        # The refresh endpoint should've been called.
        assert get.called

        # Credentials should now be valid.
        assert self.credentials.valid


class TestIDTokenCredentials(object):
    credentials = None
    test_audience = 'https://example.com'

    @mock.patch('google.auth.compute_engine._metadata.get', autospec=True)
    def test_default_state(self, get):
        get.side_effect = [{
            'email': 'service-account@example.com',
            'scope': ['one', 'two'],
        }]

        request = mock.create_autospec(transport.Request, instance=True)
        self.credentials = credentials.IDTokenCredentials(
            request=request, target_audience="https://example.com")

        assert not self.credentials.valid
        # Expiration hasn't been set yet
        assert not self.credentials.expired
        # Service account email hasn't been populated
        assert (self.credentials.service_account_email
                == 'service-account@example.com')
        # Signer is initialized
        assert self.credentials.signer
        assert self.credentials.signer_email == 'service-account@example.com'

    @mock.patch('google.auth.compute_engine._metadata.get', autospec=True)
<<<<<<< HEAD
    @mock.patch('google.auth.iam.Signer.sign', autospec=True)
    def test_with_service_account(self, sign, get, utcnow):
        sign.side_effect = [b'signature']
=======
    def test_with_service_account(self, get, token_factory):
        service_account = 'service-account@example.com'
        expire_at = _helpers.datetime_to_secs(
            _helpers.utcnow() + datetime.timedelta(hours=1))
        claims = {'exp': expire_at, 'aud': self.test_audience,
                  'iss': service_account}

        tok = token_factory(claims=claims)

        get.side_effect = [tok]
>>>>>>> 48f5233b

        request = mock.create_autospec(transport.Request, instance=True)
        self.credentials = credentials.IDTokenCredentials(
            request=request, target_audience=self.test_audience,
            service_account_email=service_account)

        self.credentials.refresh(None)

        assert self.credentials.service_account_email == service_account

    @mock.patch('google.auth.compute_engine._metadata.get', autospec=True)
    def test_additional_claims(self, get, token_factory):
        expire_at = _helpers.datetime_to_secs(
            _helpers.utcnow() + datetime.timedelta(hours=1))
        claims = {'exp': expire_at, 'aud': self.test_audience}

        tok = token_factory(claims=claims)

        get.side_effect = [{
            'email': 'service-account@example.com',
            'scopes': ['one', 'two']
        },  tok]

        request = mock.create_autospec(transport.Request, instance=True)
        self.credentials = credentials.IDTokenCredentials(
            request=request, target_audience=self.test_audience,
            additional_claims={'foo': 'bar'})

        self.credentials.refresh(None)
        token = self.credentials.token
        payload = jwt.decode(token, verify=False)

        assert self.credentials.token == tok
        assert self.credentials.expiry == (
            datetime.datetime.utcfromtimestamp(expire_at))
        assert payload['aud'] == self.test_audience
        assert self.credentials.valid

    @mock.patch('google.auth.compute_engine._metadata.get', autospec=True)
    def test_with_target_audience(self, get, token_factory):
        expire_at = _helpers.datetime_to_secs(
            _helpers.utcnow() + datetime.timedelta(hours=1))
        claims = {'exp': expire_at, 'aud': self.test_audience}

        tok = token_factory(claims=claims)

        get.side_effect = [{
            'email': 'service-account@example.com',
            'scopes': ['one', 'two']
        }, tok]

        request = mock.create_autospec(transport.Request, instance=True)
        self.credentials = credentials.IDTokenCredentials(
            request=request, target_audience=None)
        self.credentials = (
            self.credentials.with_target_audience(self.test_audience))

        self.credentials.refresh(None)
        token = self.credentials.token
        payload = jwt.decode(token, verify=False)

        assert self.credentials.token == tok
        assert self.credentials.expiry == (
            datetime.datetime.utcfromtimestamp(expire_at))
        assert payload['aud'] == self.test_audience
        assert self.credentials.valid

    @mock.patch('google.auth.compute_engine._metadata.get', autospec=True)
    def test_refresh_success(self, get, token_factory):
        expire_at = _helpers.datetime_to_secs(
            _helpers.utcnow() + datetime.timedelta(hours=1))
        claims = {'exp': expire_at, 'aud': self.test_audience}

        tok = token_factory(claims=claims)

        get.side_effect = [{
            'email': 'service-account@example.com',
            'scopes': ['one', 'two']
        },  tok]

        request = mock.create_autospec(transport.Request, instance=True)
        self.credentials = credentials.IDTokenCredentials(
            request=request, target_audience=None)

        self.credentials.refresh(None)
        token = self.credentials.token
        payload = jwt.decode(token, verify=False)

        assert self.credentials.token == tok
        assert self.credentials.expiry == (
            datetime.datetime.utcfromtimestamp(expire_at))
        assert payload['aud'] == self.test_audience

        assert self.credentials.valid

    @mock.patch('google.auth.compute_engine._metadata.get', autospec=True)
    def test_refresh_error(self, get):
        get.side_effect = [{
            'email': 'service-account@example.com',
            'scopes': ['one', 'two']
        }, exceptions.TransportError('not found')]

        request = mock.create_autospec(transport.Request, instance=True)
        self.credentials = credentials.IDTokenCredentials(
            request=request, target_audience=self.test_audience)

        with pytest.raises(exceptions.TransportError) as excinfo:
            self.credentials.refresh(None)

        assert excinfo.match(r'not found')

    @mock.patch('google.auth.compute_engine._metadata.get', autospec=True)
    def test_before_request_refreshes(self, get, token_factory):
        expire_at = _helpers.datetime_to_secs(
            _helpers.utcnow() + datetime.timedelta(hours=1))
        claims = {'exp': expire_at, 'aud': self.test_audience}

        tok = token_factory(claims=claims)

        get.side_effect = [{
            'email': 'service-account@example.com',
            'scopes': ['one', 'two']
        },  tok]

        request = mock.create_autospec(transport.Request, instance=True)
        self.credentials = credentials.IDTokenCredentials(
            request=request, target_audience=None)

        # Credentials should start as invalid
        assert not self.credentials.valid

        # before_request should cause a refresh
        request = mock.create_autospec(transport.Request, instance=True)
        self.credentials.before_request(
            request, 'GET', 'http://example.com?a=1#3', {})

        # The refresh endpoint should've been called.
        assert get.called

        # Credentials should now be valid.
        assert self.credentials.valid

    @mock.patch('google.auth.compute_engine._metadata.get', autospec=True)
    @mock.patch('google.auth.iam.Signer.sign', autospec=True)
    def test_sign_bytes(self, sign, get):
        get.side_effect = [{
            'email': 'service-account@example.com',
            'scopes': ['one', 'two']
        }]
        sign.side_effect = [b'signature']

        request = mock.create_autospec(transport.Request, instance=True)
        response = mock.Mock()
        response.data = b'{"signature": "c2lnbmF0dXJl"}'
        response.status = 200
        request.side_effect = [response]

        self.credentials = credentials.IDTokenCredentials(
            request=request, target_audience="https://audience.com")

        # Generate authorization grant:
        signature = self.credentials.sign_bytes(b"some bytes")

        # The JWT token signature is 'signature' encoded in base 64:
        assert signature == b'signature'<|MERGE_RESOLUTION|>--- conflicted
+++ resolved
@@ -50,7 +50,7 @@
 
 @pytest.fixture
 def token_factory(signer):
-    def factory(claims=None):
+    def factory(claims=None, use_full_format=False, include_license=False):
         now = _helpers.datetime_to_secs(_helpers.utcnow())
         payload = {
             'aud': 'https://example.com',
@@ -58,6 +58,26 @@
             'exp': now + 300
         }
         payload.update(claims or {})
+        if use_full_format:
+            extended_format = {
+                "google": {
+                    "compute_engine": {
+                        "project_id": "foo"
+                    }
+                }
+            }
+            if include_license:
+                extended_format = {
+                    "google": {
+                        "compute_engine": {
+                           "project_id": "foo",
+                           "license_id": [
+                               "bar"
+                            ]
+                        }
+                    }
+                }
+            payload.update(extended_format)
         return jwt.encode(signer, payload)
     return factory
 
@@ -172,61 +192,6 @@
         assert self.credentials.signer_email == 'service-account@example.com'
 
     @mock.patch('google.auth.compute_engine._metadata.get', autospec=True)
-<<<<<<< HEAD
-    @mock.patch('google.auth.iam.Signer.sign', autospec=True)
-    def test_with_service_account(self, sign, get, utcnow):
-        sign.side_effect = [b'signature']
-=======
-    def test_with_service_account(self, get, token_factory):
-        service_account = 'service-account@example.com'
-        expire_at = _helpers.datetime_to_secs(
-            _helpers.utcnow() + datetime.timedelta(hours=1))
-        claims = {'exp': expire_at, 'aud': self.test_audience,
-                  'iss': service_account}
-
-        tok = token_factory(claims=claims)
-
-        get.side_effect = [tok]
->>>>>>> 48f5233b
-
-        request = mock.create_autospec(transport.Request, instance=True)
-        self.credentials = credentials.IDTokenCredentials(
-            request=request, target_audience=self.test_audience,
-            service_account_email=service_account)
-
-        self.credentials.refresh(None)
-
-        assert self.credentials.service_account_email == service_account
-
-    @mock.patch('google.auth.compute_engine._metadata.get', autospec=True)
-    def test_additional_claims(self, get, token_factory):
-        expire_at = _helpers.datetime_to_secs(
-            _helpers.utcnow() + datetime.timedelta(hours=1))
-        claims = {'exp': expire_at, 'aud': self.test_audience}
-
-        tok = token_factory(claims=claims)
-
-        get.side_effect = [{
-            'email': 'service-account@example.com',
-            'scopes': ['one', 'two']
-        },  tok]
-
-        request = mock.create_autospec(transport.Request, instance=True)
-        self.credentials = credentials.IDTokenCredentials(
-            request=request, target_audience=self.test_audience,
-            additional_claims={'foo': 'bar'})
-
-        self.credentials.refresh(None)
-        token = self.credentials.token
-        payload = jwt.decode(token, verify=False)
-
-        assert self.credentials.token == tok
-        assert self.credentials.expiry == (
-            datetime.datetime.utcfromtimestamp(expire_at))
-        assert payload['aud'] == self.test_audience
-        assert self.credentials.valid
-
-    @mock.patch('google.auth.compute_engine._metadata.get', autospec=True)
     def test_with_target_audience(self, get, token_factory):
         expire_at = _helpers.datetime_to_secs(
             _helpers.utcnow() + datetime.timedelta(hours=1))
@@ -352,4 +317,70 @@
         signature = self.credentials.sign_bytes(b"some bytes")
 
         # The JWT token signature is 'signature' encoded in base 64:
-        assert signature == b'signature'+        assert signature == b'signature'
+
+    @mock.patch('google.auth.compute_engine._metadata.get', autospec=True)
+    def test_with_token_format(self, get, token_factory):
+        expire_at = _helpers.datetime_to_secs(
+            _helpers.utcnow() + datetime.timedelta(hours=1))
+
+        claims = {'exp': expire_at, 'aud': self.test_audience}
+
+        tok = token_factory(claims=claims, use_full_format=True)
+
+        get.side_effect = [{
+            'email': 'service-account@example.com',
+            'scopes': ['one', 'two']
+        }, tok]
+
+        request = mock.create_autospec(transport.Request, instance=True)
+        self.credentials = credentials.IDTokenCredentials(
+            request=request, target_audience=None)
+        self.credentials = (
+            self.credentials.with_token_format('full'))
+
+        self.credentials.refresh(None)
+        token = self.credentials.token
+        payload = jwt.decode(token, verify=False)
+
+        assert self.credentials.token == tok
+        assert self.credentials.expiry == (
+            datetime.datetime.utcfromtimestamp(expire_at))
+        assert payload['google'] == {
+            'compute_engine': {
+                'project_id': 'foo'
+            }
+        }
+        assert self.credentials.valid
+
+    @mock.patch('google.auth.compute_engine._metadata.get', autospec=True)
+    def test_with_license(self, get, token_factory):
+        expire_at = _helpers.datetime_to_secs(
+            _helpers.utcnow() + datetime.timedelta(hours=1))
+
+        claims = {'exp': expire_at, 'aud': self.test_audience}
+
+        tok = token_factory(claims=claims, use_full_format=True,
+                            include_license=True)
+
+        get.side_effect = [{
+            'email': 'service-account@example.com',
+            'scopes': ['one', 'two']
+        }, tok]
+
+        request = mock.create_autospec(transport.Request, instance=True)
+        self.credentials = credentials.IDTokenCredentials(
+            request=request, target_audience=None)
+        self.credentials = (
+            self.credentials.with_license(True))
+        self.credentials.refresh(None)
+        token = self.credentials.token
+        payload = jwt.decode(token, verify=False)
+
+        assert self.credentials.token == tok
+        assert self.credentials.expiry == (
+            datetime.datetime.utcfromtimestamp(expire_at))
+        assert payload['google']['compute_engine']['license_id'] == [
+                'bar'
+            ]
+        assert self.credentials.valid