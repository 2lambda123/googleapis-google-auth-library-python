--- conflicted
+++ resolved
@@ -1085,9 +1085,6 @@
 def test_default_no_warning_with_quota_project_id_for_user_creds(get_adc_path):
     get_adc_path.return_value = AUTHORIZED_USER_CLOUD_SDK_FILE
 
-<<<<<<< HEAD
-    credentials, project_id = _default.default(quota_project_id="project-foo")
-=======
     credentials, project_id = _default.default(quota_project_id="project-foo")
 
 
@@ -1142,48 +1139,4 @@
     default_scopes = ["scope3", "scope4"]
 
     credentials, _ = _default.default(scopes=scopes, default_scopes=default_scopes)
-    assert credentials._target_scopes == scopes
-
-
-def test__get_api_key_credentials_no_env_var():
-    cred, project_id = _default._get_api_key_credentials(quota_project_id="project-foo")
-    assert cred is None
-    assert project_id is None
-
-
-def test__get_api_key_credentials_from_env_var():
-    with mock.patch.dict(os.environ, {environment_vars.API_KEY: "api-key"}):
-        cred, project_id = _default._get_api_key_credentials(
-            quota_project_id="project-foo"
-        )
-        assert isinstance(cred, api_key.Credentials)
-        assert cred.token == "api-key"
-        assert project_id == "project-foo"
-
-
-def test_exception_with_api_key_and_adc_env_var():
-    with mock.patch.dict(os.environ, {environment_vars.API_KEY: "api-key"}):
-        with mock.patch.dict(
-            os.environ, {environment_vars.CREDENTIALS: "/path/to/json"}
-        ):
-            with pytest.raises(exceptions.DefaultCredentialsError) as excinfo:
-                _default.default()
-
-            assert excinfo.match(
-                r"GOOGLE_API_KEY and GOOGLE_APPLICATION_CREDENTIALS are mutually exclusive"
-            )
-
-
-def test_default_api_key_from_env_var():
-    with mock.patch.dict(os.environ, {environment_vars.API_KEY: "api-key"}):
-        cred, project_id = _default.default()
-        assert isinstance(cred, api_key.Credentials)
-        assert cred.token == "api-key"
-        assert project_id is None
-
-
-def test_get_api_key_credentials():
-    cred = _default.get_api_key_credentials("api-key")
-    assert isinstance(cred, api_key.Credentials)
-    assert cred.token == "api-key"
->>>>>>> 52c8ef90
+    assert credentials._target_scopes == scopes