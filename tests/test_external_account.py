--- conflicted
+++ resolved
@@ -1919,17 +1919,14 @@
         # Only 2 requests to STS and cloud resource manager should be sent.
         assert len(request.call_args_list) == 2
 
-<<<<<<< HEAD
     def test_lookup_trust_boundary(self):
         credentials = self.make_credentials()
         trust_boundary = credentials._lookup_trust_boundary(None)
         assert trust_boundary["locations"] == []
         assert trust_boundary["encoded_locations"] == "0x0"
-=======
 
 def test_supplier_context():
     context = external_account.SupplierContext("TestTokenType", "TestAudience")
 
     assert context.subject_token_type == "TestTokenType"
-    assert context.audience == "TestAudience"
->>>>>>> 3af17687
+    assert context.audience == "TestAudience"