--- conflicted
+++ resolved
@@ -12,12 +12,20 @@
 # See the License for the specific language governing permissions and
 # limitations under the License.
 
-from unittest.mock import AsyncMock, Mock
+from unittest.mock import AsyncMock, Mock, patch
 
 import pytest  # type: ignore
 
+import asyncio
+
 import google.auth.aio.transport.aiohttp as auth_aiohttp
-<<<<<<< HEAD
+
+from google.auth.exceptions import TimeoutError
+
+
+@pytest.fixture
+async def simple_async_task():
+    return True
 
 
 @pytest.fixture
@@ -72,16 +80,6 @@
         except StopAsyncIteration:
             pass
         assert b"".join(content) == b"Cavefish have no sight."
-=======
-import pytest  # type: ignore
-import asyncio
-from google.auth.exceptions import TimeoutError
-from unittest.mock import patch
-
-
-@pytest.fixture
-async def simple_async_task():
-    return True
 
 
 class TestTimeoutGuard(object):
@@ -140,5 +138,4 @@
         assert task is False
         assert exc.match(
             f"The operation {simple_async_task} exceeded the configured timeout of {self.default_timeout}s."
-        )
->>>>>>> 681f6ea3
+        )