--- conflicted
+++ resolved
@@ -15,15 +15,13 @@
 from unittest.mock import AsyncMock, Mock, patch
 
 import pytest  # type: ignore
+import pytest_asyncio
 
 import asyncio
 
 import google.auth.aio.transport.aiohttp as auth_aiohttp
-<<<<<<< HEAD
-import pytest  # type: ignore
-import pytest_asyncio
-import asyncio
 from google.auth import exceptions
+from google.auth.exceptions import TimeoutError
 from aioresponses import aioresponses
 
 # TODO (ohmayr): Verify if we want to optionally run these test cases
@@ -34,40 +32,6 @@
     raise ImportError(
         "The aiohttp library is not installed from please install the aiohttp package to use the aiohttp transport."
     ) from caught_exc
-
-
-# TODO (ohmayr): Update tests to incorporate custom response.
-@pytest.mark.asyncio
-class TestRequest:
-    @pytest_asyncio.fixture
-    async def aiohttp_request(self):
-        request = auth_aiohttp.Request()
-        yield request
-        await request.close()
-
-    async def test_request_call_success(self, aiohttp_request):
-        with aioresponses() as m:
-            m.get("http://example.com", status=400, body="test")
-            response = await aiohttp_request("http://example.com")
-            assert response.status == 400
-
-    async def test_request_call_raises_client_error(self, aiohttp_request):
-        with aioresponses() as m:
-            m.get("http://example.com", exception=aiohttp.ClientError)
-
-            with pytest.raises(exceptions.TransportError):
-                response = await aiohttp_request("http://example.com/api")
-
-    async def test_request_call_raises_timeout_error(self, aiohttp_request):
-        with aioresponses() as m:
-            m.get("http://example.com", exception=asyncio.TimeoutError)
-
-            # TODO(ohmayr): Update this test case to raise custom error
-            with pytest.raises(exceptions.TransportError):
-                response = await aiohttp_request("http://example.com")
-=======
-
-from google.auth.exceptions import TimeoutError
 
 
 @pytest.fixture
@@ -186,4 +150,34 @@
         assert exc.match(
             f"The operation {simple_async_task} exceeded the configured timeout of {self.default_timeout}s."
         )
->>>>>>> 8c479815
+
+
+# TODO (ohmayr): Update tests to incorporate custom response.
+@pytest.mark.asyncio
+class TestRequest:
+    @pytest_asyncio.fixture
+    async def aiohttp_request(self):
+        request = auth_aiohttp.Request()
+        yield request
+        await request.close()
+
+    async def test_request_call_success(self, aiohttp_request):
+        with aioresponses() as m:
+            m.get("http://example.com", status=400, body="test")
+            response = await aiohttp_request("http://example.com")
+            assert response.status == 400
+
+    async def test_request_call_raises_client_error(self, aiohttp_request):
+        with aioresponses() as m:
+            m.get("http://example.com", exception=aiohttp.ClientError)
+
+            with pytest.raises(exceptions.TransportError):
+                response = await aiohttp_request("http://example.com/api")
+
+    async def test_request_call_raises_timeout_error(self, aiohttp_request):
+        with aioresponses() as m:
+            m.get("http://example.com", exception=asyncio.TimeoutError)
+
+            # TODO(ohmayr): Update this test case to raise custom error
+            with pytest.raises(exceptions.TransportError):
+                response = await aiohttp_request("http://example.com")